--- conflicted
+++ resolved
@@ -85,16 +85,11 @@
 		ChainGetPath           func(context.Context, types.TipSetKey, types.TipSetKey) ([]*api.HeadChange, error)                                 `perm:"read"`
 		ChainExport            func(context.Context, types.TipSetKey) (<-chan []byte, error)                                                      `perm:"read"`
 
-<<<<<<< HEAD
+		BeaconGetEntry func(ctx context.Context, epoch abi.ChainEpoch) (*types.BeaconEntry, error) `perm:"read"`
+
 		GasEsitmateGasPremium func(context.Context, uint64, address.Address, int64, types.TipSetKey) (types.BigInt, error) `perm:"read"`
 		GasEstimateGasLimit   func(context.Context, *types.Message, types.TipSetKey) (int64, error)                        `perm:"read"`
 		GasEstimateFeeCap     func(context.Context, int64, types.TipSetKey) (types.BigInt, error)                          `perm:"read"`
-=======
-		BeaconGetEntry func(ctx context.Context, epoch abi.ChainEpoch) (*types.BeaconEntry, error) `perm:"read"`
-
-		GasEstimateGasPrice func(context.Context, uint64, address.Address, int64, types.TipSetKey) (types.BigInt, error) `perm:"read"`
-		GasEstimateGasLimit func(context.Context, *types.Message, types.TipSetKey) (int64, error)                        `perm:"read"`
->>>>>>> 20e49e97
 
 		SyncState          func(context.Context) (*api.SyncState, error)                `perm:"read"`
 		SyncSubmitBlock    func(ctx context.Context, blk *types.BlockMsg) error         `perm:"write"`
